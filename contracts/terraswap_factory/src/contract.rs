--- conflicted
+++ resolved
@@ -14,16 +14,11 @@
 use terraswap::pair::InstantiateMsg as PairInstantiateMsg;
 
 use crate::error::ContractError;
-<<<<<<< HEAD
 use crate::querier::query_pair_info;
-use crate::state::{pair_key, read_pair, read_pairs, Config, CONFIG, PAIRS};
-=======
-use crate::querier::query_liquidity_token;
 use crate::response::MsgInstantiateContractResponse;
 use crate::state::{
     pair_key, read_pair, read_pairs, Config, TmpPairInfo, CONFIG, PAIRS, TMP_PAIR_INFO,
 };
->>>>>>> 6ee572eb
 
 // version info for migration info
 const CONTRACT_NAME: &str = "terraswap-factory";
@@ -148,13 +143,9 @@
         &TmpPairInfo {
             pair_key,
             owner: info.sender,
-<<<<<<< HEAD
-            contract_addr: Addr::unchecked(""),
-=======
             asset_infos: weighted_asset_infos.clone(),
             start_time,
             end_time,
->>>>>>> 6ee572eb
         },
     )?;
 
@@ -197,29 +188,6 @@
         ]))
 }
 
-<<<<<<< HEAD
-/// create pair execute this message
-pub fn try_register(
-    deps: DepsMut,
-    info: MessageInfo,
-    weighted_asset_infos: [WeightedAssetInfo; 2],
-) -> Result<Response, ContractError> {
-    let asset_infos = [
-        weighted_asset_infos[0].info.clone(),
-        weighted_asset_infos[1].info.clone(),
-    ];
-    let mut pair_info: FactoryPairInfo = read_pair(deps.as_ref(), &asset_infos)?;
-    if pair_info.contract_addr != Addr::unchecked("") {
-        return Err(ContractError::PairWasRegistered {});
-    }
-
-    pair_info.contract_addr = info.sender;
-
-    PAIRS.save(deps.storage, &pair_key(&asset_infos), &pair_info)?;
-    Ok(Response::new().add_attributes(vec![
-        attr("action", "register"),
-        attr("pair_contract_addr", pair_info.contract_addr),
-=======
 #[cfg_attr(not(feature = "library"), entry_point)]
 pub fn reply(deps: DepsMut, _env: Env, msg: Reply) -> Result<Response, ContractError> {
     let tmp = TMP_PAIR_INFO.load(deps.storage)?;
@@ -235,27 +203,16 @@
         return Err(ContractError::PairWasRegistered {});
     }
 
-    let liquidity_token =
-        query_liquidity_token(deps.as_ref(), Addr::unchecked(pair_contract.clone()))?;
-
     PAIRS.save(
         deps.storage,
         &tmp.pair_key,
         &FactoryPairInfo {
+            contract_addr: pair_contract.clone(),
             owner: tmp.owner,
-            liquidity_token: deps.api.addr_validate(liquidity_token.as_str())?,
-            contract_addr: pair_contract.clone(),
-            asset_infos: tmp.asset_infos,
-            start_time: tmp.start_time,
-            end_time: tmp.end_time
         },
     )?;
 
-    Ok(Response::new().add_attributes(vec![
-        ("pair_contract_addr", pair_contract),
-        ("liquidity_token_addr", liquidity_token),
->>>>>>> 6ee572eb
-    ]))
+    Ok(Response::new().add_attributes(vec![("pair_contract_addr", pair_contract)]))
 }
 
 /// remove from list of pairs
