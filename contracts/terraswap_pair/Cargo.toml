--- conflicted
+++ resolved
@@ -54,10 +54,7 @@
 cosmwasm-vm = { version = "0.16.1", default-features = false, features = ["iterator"] }
 cosmwasm-schema = "0.16.0"
 terra-cosmwasm = { version = "2.2.0" }
-<<<<<<< HEAD
 terraswap-token = {path = "../terraswap_token"}
 cw-multi-test = "0.8.0"
 terra-multi-test = {git = "https://github.com/astroport-fi/terra-plus.git"}
-=======
-proptest = "0.10.1"
->>>>>>> 090b9a92
+proptest = "0.10.1"